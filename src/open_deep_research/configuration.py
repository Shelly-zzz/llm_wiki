import os
from enum import Enum
from dataclasses import dataclass, fields, field
from typing import Any, Optional, Dict, Literal
from langchain_core.runnables import RunnableConfig

DEFAULT_REPORT_STRUCTURE = """Use this structure to create a report on the user-provided topic:

1. Introduction
    - Brief introduction of the subject
    
2. Main Body
    - 2.1 Work Responsibilities and Policy Positions
        - Conclusion
        - Evidence
    - 2.2 Stance on China
        - Overall attitude
        - Position on key issues
        - Conclusion
        - Evidence
    - 2.3 Personality Traits and Decision-Making Style
        - Conclusion
        - Evidence
    - 2.4 External Evaluation and Social Controversies
        - Conclusion
        - Evidence
        
3. Conclusion

4. Summary
    - Summarize main findings in a table or list 
    - Concise overall assessment"""

# class SearchAPI(Enum):
#     PERPLEXITY = "perplexity"
#     TAVILY = "tavily"
#     EXA = "exa"
#     ARXIV = "arxiv"
#     PUBMED = "pubmed"
#     LINKUP = "linkup"
#     DUCKDUCKGO = "duckduckgo"
#     GOOGLESEARCH = "googlesearch"
#     NONE = "none"
class SearchAPI(Enum):
    TAVILY = "tavily"
    GOOGLESEARCH = "googlesearch"
    MULTISOURCE = 'multi_source'
    LOCALJSON = 'local_json'
    WIKIPEDIA = 'wikipedia'
    NONE = "none"


@dataclass(kw_only=True)
class WorkflowConfiguration:
    """Configuration for the workflow/graph-based implementation (graph.py)."""
    # Common configuration
    report_structure: str = DEFAULT_REPORT_STRUCTURE
    search_api: SearchAPI = SearchAPI.GOOGLESEARCH
    search_api_config: Optional[Dict[str, Any]] = None
    process_search_results: Literal["summarize", "split_and_rerank"] | None = None
    summarization_model_provider: str = "anthropic"
    summarization_model: str = "claude-3-5-haiku-latest"
    max_structured_output_retries: int = 3
    include_source_str: bool = False
    
    # Workflow-specific configuration
    number_of_queries: int = 2 # Number of search queries to generate per iteration
    max_search_depth: int = 2 # Maximum number of reflection + search iterations
    planner_provider: str = "openai"
    planner_model: str = "gpt-4o"
    planner_model_kwargs: Optional[Dict[str, Any]] = field(default_factory=lambda: {"base_url": "https://pro.xiaoai.plus/v1"})
    writer_provider: str = "openai"
    writer_model: str = "gpt-4o"
    writer_model_kwargs: Optional[Dict[str, Any]] = field(default_factory=lambda: {"base_url": "https://pro.xiaoai.plus/v1"})
    trainslate_provider: str = "openai"
    trainslate_model: str = "gpt-4o"
<<<<<<< HEAD
    trainslate_model_kwargs: Optional[Dict[str, Any]] = field(default_factory=lambda: {"base_url": "https://pro.xiaoai.plus/v1"})
    deduplicate_provider: str = "openai"
    deduplicate_model: str = "gpt-4o"
    deduplicate_model_kwargs: Optional[Dict[str, Any]] = field(default_factory=lambda: {"base_url": "https://pro.xiaoai.plus/v1"})
=======
    trainslate_model_kwargs: Optional[Dict[str, Any]] = None
    deduplicate_provider: str = "openai"
    deduplicate_model: str = "gpt-4o"
    deduplicate_model_kwargs: Optional[Dict[str, Any]] = None
>>>>>>> b5a6e7b3
    # # 去重模型配置
    # deduplicate_provider: str = Field(..., description="去重模型提供商")
    # deduplicate_model: str = Field(..., description="去重模型名称")
    # deduplicate_model_kwargs: Optional[Dict] = Field(
    #     None,
    #     description="去重模型参数"
    # )

    @classmethod
    def from_runnable_config(
        cls, config: Optional[RunnableConfig] = None
    ) -> "WorkflowConfiguration":
        """Create a WorkflowConfiguration instance from a RunnableConfig."""
        configurable = (
            config["configurable"] if config and "configurable" in config else {}
        )
        values: dict[str, Any] = {
            f.name: os.environ.get(f.name.upper(), configurable.get(f.name))
            for f in fields(cls)
            if f.init
        }
        return cls(**{k: v for k, v in values.items() if v})

@dataclass(kw_only=True)
class MultiAgentConfiguration:
    """Configuration for the multi-agent implementation (multi_agent.py)."""
    # Common configuration
    search_api: SearchAPI = SearchAPI.TAVILY
    search_api_config: Optional[Dict[str, Any]] = None
    process_search_results: Literal["summarize", "split_and_rerank"] | None = None
    summarization_model_provider: str = "anthropic"
    summarization_model: str = "claude-3-5-haiku-latest"
    include_source_str: bool = False
    
    # Multi-agent specific configuration
    number_of_queries: int = 2 # Number of search queries to generate per section
    supervisor_model: str = "anthropic:claude-3-7-sonnet-latest"
    researcher_model: str = "anthropic:claude-3-7-sonnet-latest"
    ask_for_clarification: bool = False # Whether to ask for clarification from the user
    # MCP server configuration
    mcp_server_config: Optional[Dict[str, Any]] = None
    mcp_prompt: Optional[str] = None
    mcp_tools_to_include: Optional[list[str]] = None

    @classmethod
    def from_runnable_config(
        cls, config: Optional[RunnableConfig] = None
    ) -> "MultiAgentConfiguration":
        """Create a MultiAgentConfiguration instance from a RunnableConfig."""
        configurable = (
            config["configurable"] if config and "configurable" in config else {}
        )
        values: dict[str, Any] = {
            f.name: os.environ.get(f.name.upper(), configurable.get(f.name))
            for f in fields(cls)
            if f.init
        }
        return cls(**{k: v for k, v in values.items() if v})

# Keep the old Configuration class for backward compatibility
Configuration = WorkflowConfiguration<|MERGE_RESOLUTION|>--- conflicted
+++ resolved
@@ -74,24 +74,7 @@
     writer_model_kwargs: Optional[Dict[str, Any]] = field(default_factory=lambda: {"base_url": "https://pro.xiaoai.plus/v1"})
     trainslate_provider: str = "openai"
     trainslate_model: str = "gpt-4o"
-<<<<<<< HEAD
-    trainslate_model_kwargs: Optional[Dict[str, Any]] = field(default_factory=lambda: {"base_url": "https://pro.xiaoai.plus/v1"})
-    deduplicate_provider: str = "openai"
-    deduplicate_model: str = "gpt-4o"
-    deduplicate_model_kwargs: Optional[Dict[str, Any]] = field(default_factory=lambda: {"base_url": "https://pro.xiaoai.plus/v1"})
-=======
     trainslate_model_kwargs: Optional[Dict[str, Any]] = None
-    deduplicate_provider: str = "openai"
-    deduplicate_model: str = "gpt-4o"
-    deduplicate_model_kwargs: Optional[Dict[str, Any]] = None
->>>>>>> b5a6e7b3
-    # # 去重模型配置
-    # deduplicate_provider: str = Field(..., description="去重模型提供商")
-    # deduplicate_model: str = Field(..., description="去重模型名称")
-    # deduplicate_model_kwargs: Optional[Dict] = Field(
-    #     None,
-    #     description="去重模型参数"
-    # )
 
     @classmethod
     def from_runnable_config(
